<<<<<<< HEAD
"""Streamlit entry point for the Semantic Tensor Memory app."""
=======
"""
Universal Multimodal Semantic Tensor Memory Analysis Application

A comprehensive Streamlit application for analyzing semantic evolution across multiple modalities.
Now powered by Universal Multimodal STM architecture.
"""

import streamlit as st
import streamlit.components.v1 as components
import time
import pandas as pd
import csv
import io
import os
import warnings
import numpy as np
from PIL import Image
from typing import List, Dict, Any, Optional, Tuple, Union
import torch
import gc
import psutil
from pathlib import Path
import sys
from importlib import resources
import plotly.graph_objects as go
import plotly.express as px
from sklearn.manifold import TSNE
from sklearn.decomposition import PCA
from sklearn.metrics.pairwise import cosine_similarity
from sklearn.cluster import KMeans

# Ensure the consolidated visualization package is available on the path
sys.path.append(str(Path(__file__).resolve().parent / "src"))

# Fix PyTorch/Streamlit compatibility issues
warnings.filterwarnings('ignore', category=FutureWarning)
warnings.filterwarnings('ignore', category=UserWarning)

# Set environment variables to prevent PyTorch/Streamlit conflicts
os.environ['TORCH_USE_CUDA_DSA'] = '0'
os.environ['TORCH_DISABLE_WARN'] = '1'
os.environ['TOKENIZERS_PARALLELISM'] = 'false'  # Fix for Universal STM

# Prevent PyTorch from interfering with Streamlit's file watcher
try:
    torch.set_num_threads(1)
    torch.set_num_interop_threads(1)
    if hasattr(torch, '_C') and hasattr(torch._C, '_disable_jit_profiling'):
        torch._C._disable_jit_profiling()
except Exception:
    pass

# Import Universal Multimodal STM modules
from memory.universal_core import (
    UniversalMemoryStore, Modality, create_universal_embedder,
    embed_text  # Backward compatibility
)
from memory.text_embedder import TextEmbedder, create_text_embedding, embed_sentence
from memory.store import save, append  # Keep legacy store for compatibility
from memory.drift import drift_series  # Keep legacy drift analysis

# Import visualization modules
from streamlit_utils import initialize_session_state, robust_pca_pipeline
from streamlit_plots import (
    plot_drift_plotly, 
    plot_heatmap_plotly, 
    create_pca_visualization,
    create_animated_pca_trajectory,
    create_temporal_heatmap,
    create_variance_evolution_animation,
    plot_ridgeline_plotly,
    plot_enhanced_ridgeline_altair,
    plot_ridgeline_altair,
    create_pca_timeline_animation,
    create_4d_semantic_space_visualization,
    create_liminal_tunnel_visualization
)
# Consolidated visualization helpers
from semantic_tensor_memory.visualization import (
    generate_narrative_summary,
    render_holistic_semantic_analysis,
    render_semantic_drift_river_analysis,
    token_alignment_heatmap,
)

from chat_analysis import render_comprehensive_chat_analysis
# Chat history analysis (unified with main processing)
from chat_history_analyzer import ChatHistoryParser

from semantic_trajectory import (
    calculate_semantic_trajectory_data,
    create_3d_trajectory_plot,
    display_trajectory_analysis_table
)
from alternative_dimensionality import compare_dimensionality_methods, create_alternative_visualization

# Add performance optimizer import at the top
from performance_optimizer import (
    AdaptiveDataProcessor, 
    ProgressiveAnalyzer, 
    create_performance_dashboard,
    DatasetProfile,
    PerformanceMetrics
)
from explainability_engine import ExplainabilityEngine, create_explanation_dashboard

# Set page config
st.set_page_config(
    page_title="Universal Multimodal STM",
    page_icon="🌐",
    layout="wide",
    initial_sidebar_state="expanded"
)

# Memory management utilities
def get_memory_usage() -> float:
    """Get current memory usage in MB."""
    try:
        process = psutil.Process(os.getpid())
        return process.memory_info().rss / 1024 / 1024  # Convert to MB
    except:
        return 0.0

def cleanup_memory():
    """Force memory cleanup and garbage collection."""
    gc.collect()
    if torch.cuda.is_available():
        torch.cuda.empty_cache()

# Sidebar control utilities
def _collapse_sidebar_via_js():
    """Attempt to collapse the Streamlit sidebar using a tiny JS hack."""
    components.html(
        """
        <script>
        (function() {
          const doc = window.parent.document;
          const btn = doc.querySelector('[data-testid="stSidebarCollapseButton"]');
          const sidebar = doc.querySelector('section[data-testid="stSidebar"]');
          if (btn && sidebar && sidebar.offsetWidth > 0) {
            btn.click();
          }
        })();
        </script>
        """,
        height=0,
        width=0,
    )

def collapse_sidebar_once_after_load():
    """Collapse the sidebar exactly once after data has been loaded."""
    if not st.session_state.get('sidebar_minimized_after_load', False):
        _collapse_sidebar_via_js()
        st.session_state['sidebar_minimized_after_load'] = True

# CRITICAL PERFORMANCE FIX: Model caching
@st.cache_resource
def get_cached_text_embedder():
    """Get cached TextEmbedder to prevent reloading 1GB models for every CSV import."""
    st.info("🔄 Loading embedding models (this happens once per session)...")
    embedder = TextEmbedder()
    st.success("✅ Models loaded and cached!")
    return embedder

@st.cache_resource  
def get_cached_universal_store():
    """Get cached UniversalMemoryStore."""
    return UniversalMemoryStore()

# Initialize session state with Universal STM support and memory management
def initialize_universal_session_state():
    """Initialize session state with Universal Multimodal STM support and memory management."""
    initialize_session_state()  # Call original initialization
    
    # Memory monitoring
    if 'initial_memory' not in st.session_state:
        st.session_state.initial_memory = get_memory_usage()
    
    # Add Universal STM components with size limits (use cached version)
    if 'universal_store' not in st.session_state:
        st.session_state.universal_store = get_cached_universal_store()
    
    if 'active_modalities' not in st.session_state:
        st.session_state.active_modalities = set()
    
    if 'modality_sessions' not in st.session_state:
        st.session_state.modality_sessions = {modality: [] for modality in Modality}
    
    # Periodic memory cleanup
    current_memory = get_memory_usage()
    if current_memory > st.session_state.initial_memory + 2000:  # 2GB threshold
        st.warning(f"🧠 Memory usage high ({current_memory:.0f}MB). Running cleanup...")
        cleanup_memory()

initialize_universal_session_state()


def detect_file_type_and_content(uploaded_file):
    """
    Intelligently detect file type and content format.
    
    Returns:
        tuple: (file_type, content_type) where:
        - file_type: 'csv', 'json', 'txt' 
        - content_type: 'ai_conversation', 'csv_sessions', 'unknown'
    """
    file_name = uploaded_file.name.lower()
    
    # Read content to analyze
    content = uploaded_file.read()
    uploaded_file.seek(0)  # Reset file pointer
    
    try:
        content_str = content.decode('utf-8')
    except:
        return 'unknown', 'unknown'
    
    # File extension detection
    if file_name.endswith('.csv'):
        # Check if it's a CSV with text column (traditional) or conversation-like
        try:
            import csv
            import io
            csv_reader = csv.DictReader(io.StringIO(content_str))
            first_row = next(csv_reader, {})
            
            if 'text' in first_row:
                return 'csv', 'csv_sessions'
            else:
                return 'csv', 'unknown'
        except:
            return 'csv', 'unknown'
    
    elif file_name.endswith('.json'):
        # Check if it looks like AI conversation JSON
        try:
            import json
            data = json.loads(content_str)
            
            # ChatGPT format detection
            if isinstance(data, list) or ('mapping' in data if isinstance(data, dict) else False):
                return 'json', 'ai_conversation'
            else:
                return 'json', 'unknown'
        except:
            return 'json', 'unknown'
    
    elif file_name.endswith('.txt'):
        # Analyze text content for conversation patterns
        lines = content_str.split('\n')
        conversation_indicators = 0
        
        # Look for conversation patterns
        for line in lines[:20]:  # Check first 20 lines
            line_lower = line.strip().lower()
            if any(pattern in line_lower for pattern in [
                'you:', 'user:', 'human:', 'assistant:', 'ai:', 'chatgpt:', 'claude:',
                '**you**:', '**assistant**:', '> '
            ]):
                conversation_indicators += 1
        
        if conversation_indicators >= 2:
            return 'txt', 'ai_conversation'
        else:
            return 'txt', 'unknown'
    
    return 'unknown', 'unknown'


def convert_ai_conversation_to_sessions(messages):
    """
    Convert AI conversation messages to CSV-like session format.
    
    Args:
        messages: List of ChatMessage objects
        
    Returns:
        List of dict objects compatible with CSV processing
    """
    sessions = []
    
    # Filter to user messages only (focus on user's evolution)
    user_messages = [msg for msg in messages if msg.role == 'user']
    
    for i, msg in enumerate(user_messages):
        session_data = {
            'text': msg.content,
            'session_id': i,
            'timestamp': msg.timestamp.isoformat() if msg.timestamp else None,
            'conversation_id': msg.conversation_id or 'unknown',
            'message_id': msg.message_id or f'msg_{i}',
            'source_type': 'ai_conversation',
            'role': msg.role
        }
        sessions.append(session_data)
    
    return sessions


def handle_unified_upload(uploaded_file):
    """
    Unified handler that processes both AI conversations and CSV data intelligently.
    """
    try:
        # Detect what we're dealing with
        file_type, content_type = detect_file_type_and_content(uploaded_file)
        
        st.info(f"🔍 Detected: {file_type.upper()} file with {content_type.replace('_', ' ')}")
        
        if content_type == 'ai_conversation':
            # Process as AI conversation
            with st.spinner("🤖 Processing AI conversation data..."):
                file_content = uploaded_file.read().decode('utf-8')
                
                # Parse messages using existing chat parser
                from chat_history_analyzer import ChatHistoryParser
                messages = ChatHistoryParser.auto_detect_format(file_content)
                
                if not messages:
                    st.error("❌ No conversation messages found in the uploaded file")
                    return False
                
                # Convert to session format
                session_data = convert_ai_conversation_to_sessions(messages)
                
                if len(session_data) < 2:
                    st.error("❌ Need at least 2 user messages for analysis")
                    return False
                
                st.success(f"✅ Extracted {len(session_data)} user messages from conversation")
                
        elif content_type == 'csv_sessions':
            # Process as traditional CSV
            with st.spinner("📊 Processing CSV session data..."):
                csv_data = uploaded_file.read().decode('utf-8')
                import csv
                import io
                reader = csv.DictReader(io.StringIO(csv_data))
                session_data = list(reader)
                
                if not session_data:
                    st.error("❌ The CSV file appears to be empty")
                    return False
                    
                # Validate text column
                text_found = any('text' in row and row['text'].strip() for row in session_data)
                if not text_found:
                    st.error("❌ No 'text' column with content found in CSV")
                    return False
                    
                st.success(f"✅ Loaded {len(session_data)} sessions from CSV")
                
        else:
            st.error(f"❌ Unsupported file format. Please upload:")
            st.markdown("""
            - **CSV files** with a 'text' column
            - **JSON files** from ChatGPT exports  
            - **TXT files** with conversation format
            """)
            return False
        
        # Now process the unified session data
        return process_unified_sessions(session_data, uploaded_file.name, content_type)
        
    except Exception as e:
        st.error(f"❌ Failed to process {uploaded_file.name}: {str(e)}")
        return False


def process_unified_sessions(session_data, filename, content_type):
    """
    Process unified session data with adaptive performance optimization.
    """
    try:
        # ENHANCED: Use adaptive data processor
        adaptive_processor = AdaptiveDataProcessor()
        
        # Profile the dataset first
        profile = adaptive_processor.profile_dataset(session_data)
        
        # Show dataset profile to user
        st.info(f"""
        📊 **Dataset Analysis**:
        - **{profile.total_sessions:,} sessions** (~{profile.avg_tokens_per_session} tokens each)
        - **Complexity Score**: {profile.complexity_score:.2f}/1.0
        - **Strategy**: {profile.processing_strategy.replace('_', ' ').title()}
        - **Estimated Memory**: {profile.estimated_memory_mb:.0f}MB
        """)
        
        # Apply intelligent processing strategy
        if profile.processing_strategy == "progressive_sampling":
            st.warning(f"🎯 **Large Dataset Detected**: Using intelligent sampling for optimal performance")
            
            col1, col2, col3 = st.columns(3)
            with col1:
                if st.button(f"🔬 Smart Sample ({profile.recommended_batch_size} sessions)", type="primary"):
                    session_data, selected_indices = adaptive_processor.apply_intelligent_sampling(
                        session_data, profile.recommended_batch_size
                    )
                    st.success(f"✅ Applied intelligent sampling: {len(session_data)} sessions selected")
                else:
                    return False
            
            with col2:
                if st.button(f"📊 Process First {profile.recommended_batch_size}"):
                    session_data = session_data[:profile.recommended_batch_size]
                    selected_indices = list(range(profile.recommended_batch_size))
                    st.info(f"✅ Processing first {len(session_data)} sessions")
                else:
                    return False
            
            with col3:
                if st.button("🔄 Cancel & Try Smaller File"):
                    st.info("Consider splitting your data or using the sampling option")
                    return False
            
            return False
        
        elif profile.processing_strategy == "smart_batching":
            st.info(f"🔄 **Smart Batching**: Processing in optimized batches of {profile.recommended_batch_size}")
        
        else:
            st.success(f"✅ **Full Processing**: Dataset size is optimal for direct processing")
        
        # Initialize performance tracking
        start_time = time.time()
        start_memory = get_memory_usage()
        
        memory = []  # Legacy format for backward compatibility
        meta = []
        
        progress_bar = st.progress(0)
        status_text = st.empty()
        performance_metrics = st.empty()
        
        # PERFORMANCE FIX: Use cached models
        text_embedder = get_cached_text_embedder()
        universal_store = get_cached_universal_store()
        
        # Clear any existing data to prevent accumulation
        universal_store.clear()
        
        valid_sessions = 0
        skipped_sessions = 0
        
        # Use adaptive batch size
        batch_size = min(profile.recommended_batch_size, 50)  # Cap at 50 for UI responsiveness
        
        # Enhanced memory monitoring
        memory_threshold = min(2000, int(adaptive_processor.available_memory_gb * 1024 * 0.5))  # Use 50% of available memory
        
        # Processing quality tracking
        processing_quality = {
            'successful_embeddings': 0,
            'failed_embeddings': 0,
            'avg_processing_time': 0,
            'memory_efficiency': 0
        }
        
        for batch_start in range(0, len(session_data), batch_size):
            batch_end = min(batch_start + batch_size, len(session_data))
            batch = session_data[batch_start:batch_end]
            
            batch_start_time = time.time()
            
            # ENHANCED MEMORY CHECK with adaptive thresholds
            current_memory = get_memory_usage()
            memory_usage_pct = (current_memory / (adaptive_processor.system_memory_gb * 1024)) * 100
            
            if current_memory > memory_threshold or memory_usage_pct > 70:
                st.warning(f"⚠️ High memory usage: {current_memory:.0f}MB ({memory_usage_pct:.1f}% of system)")
                cleanup_memory()
                
                # If still high, suggest reducing batch size
                if get_memory_usage() > memory_threshold * 0.9:
                    batch_size = max(5, batch_size // 2)
                    st.info(f"🔧 Auto-reducing batch size to {batch_size} for memory efficiency")
            
            # Process batch with error resilience
            batch_successes = 0
            for i, row in enumerate(batch):
                global_i = batch_start + i
                text = row.get('text', '').strip()
                
                if text:
                    try:
                        # PERFORMANCE FIX: Single embedding call
                        session_id = f"session_{valid_sessions}"
                        universal_embedding = text_embedder.process_raw_data(text, session_id=session_id)
                        
                        # Extract legacy format from universal embedding
                        legacy_emb = universal_embedding.event_embeddings
                        meta_row = dict(row)
                        meta_row['tokens'] = legacy_emb.shape[0]
                        meta_row['content_type'] = content_type
                        meta_row['processing_batch'] = batch_start // batch_size
                        
                        # Store both formats
                        memory.append(legacy_emb)
                        meta.append(meta_row)
                        universal_store.add_session(universal_embedding)
                        
                        # Track modality
                        st.session_state.active_modalities.add(Modality.TEXT)
                        st.session_state.modality_sessions[Modality.TEXT].append({
                            'session_id': session_id,
                            'text': text,
                            'meta': meta_row,
                            'index': valid_sessions
                        })
                        
                        valid_sessions += 1
                        batch_successes += 1
                        processing_quality['successful_embeddings'] += 1
                        
                    except Exception as e:
                        skipped_sessions += 1
                        processing_quality['failed_embeddings'] += 1
                        if skipped_sessions <= 5:
                            status_text.text(f"⚠️ Skipping row {global_i + 1}: {str(e)}")
                        continue
                else:
                    skipped_sessions += 1
            
            # Calculate batch performance metrics
            batch_time = time.time() - batch_start_time
            batch_efficiency = batch_successes / len(batch) if batch else 0
            
            # Update progress with enhanced metrics
            progress_pct = batch_end / len(session_data)
            progress_bar.progress(progress_pct)
            
            current_memory = get_memory_usage()
            elapsed_time = time.time() - start_time
            estimated_total_time = elapsed_time / progress_pct if progress_pct > 0 else 0
            eta = estimated_total_time - elapsed_time if estimated_total_time > elapsed_time else 0
            
            # Enhanced status display
            status_text.markdown(f"""
            **Processing Batch {batch_start // batch_size + 1}**: {batch_start + 1}-{batch_end} of {len(session_data)}
            - ✅ **Sessions**: {valid_sessions} processed, {skipped_sessions} skipped
            - 🧠 **Memory**: {current_memory:.0f}MB ({(current_memory/start_memory-1)*100:+.0f}%)
            - ⏱️ **Time**: {elapsed_time:.1f}s elapsed, ~{eta:.0f}s remaining
            - 📊 **Batch Efficiency**: {batch_efficiency:.1%}
            """)
            
            # Real-time performance metrics display
            with performance_metrics.container():
                col1, col2, col3, col4 = st.columns(4)
                with col1:
                    st.metric("Progress", f"{progress_pct:.1%}")
                with col2:
                    st.metric("Memory Usage", f"{current_memory:.0f}MB", 
                             f"{current_memory-start_memory:+.0f}MB")
                with col3:
                    st.metric("Processing Rate", f"{valid_sessions/elapsed_time:.1f}/s")
                with col4:
                    success_rate = processing_quality['successful_embeddings'] / max(1, processing_quality['successful_embeddings'] + processing_quality['failed_embeddings'])
                    st.metric("Success Rate", f"{success_rate:.1%}")
            
            time.sleep(0.01)  # Brief pause for UI responsiveness
        
        # Clear progress displays
        progress_bar.empty()
        status_text.empty()
        performance_metrics.empty()
        
        if memory:
            # Calculate final performance metrics
            total_time = time.time() - start_time
            final_memory = get_memory_usage()
            memory_efficiency = len(memory) / (final_memory - start_memory) if final_memory > start_memory else 1
            
            # Update session state
            st.session_state.memory = memory
            st.session_state.meta = meta
            st.session_state.universal_store = universal_store
            
            # Enhanced dataset info with performance metrics
            st.session_state.dataset_info = {
                'source': content_type,
                'filename': filename,
                'upload_timestamp': time.time(),
                'session_count': len(memory),
                'total_tokens': sum(m.shape[0] for m in memory),
                'universal_sessions': len(universal_store.embeddings),
                'active_modalities': list(st.session_state.active_modalities),
                'memory_usage': final_memory,
                'processing_time': total_time,
                'processing_strategy': profile.processing_strategy,
                'complexity_score': profile.complexity_score,
                'performance_metrics': {
                    'sessions_per_second': len(memory) / total_time,
                    'memory_efficiency': memory_efficiency,
                    'success_rate': processing_quality['successful_embeddings'] / max(1, valid_sessions + skipped_sessions),
                    'estimated_quality': min(1.0, success_rate * memory_efficiency)
                }
            }
            
            # Save the data (legacy)
            save(memory, meta)
            
            # Show performance summary
            st.success(f"""
            🎉 **Processing Complete!**
            - **Processed**: {valid_sessions:,} sessions in {total_time:.1f}s
            - **Performance**: {len(memory)/total_time:.1f} sessions/second
            - **Memory**: {final_memory:.0f}MB final ({final_memory-start_memory:+.0f}MB change)
            - **Quality**: {processing_quality['successful_embeddings']/(valid_sessions+skipped_sessions):.1%} success rate
            """)
            
            # Show processing strategy results
            if profile.processing_strategy != "full_processing":
                st.info(f"🎯 **Strategy: {profile.processing_strategy.replace('_', ' ').title()}** - Optimized for your system capabilities")
            
            # Performance warning if needed
            memory_increase = final_memory - start_memory
            if memory_increase > 1000:  # 1GB increase
                st.warning(f"📊 High memory usage: +{memory_increase:.0f}MB. Consider using sampling for larger datasets.")
            elif processing_quality['successful_embeddings'] / max(1, valid_sessions + skipped_sessions) < 0.8:
                st.warning(f"⚠️ Lower success rate ({processing_quality['successful_embeddings']/(valid_sessions+skipped_sessions):.1%}). Check data quality.")
            
            return True
        else:
            st.error(f"❌ No valid text data found in {filename}")
            return False
        
    except Exception as e:
        st.error(f"❌ Failed to process session data: {str(e)}")
        # Force cleanup on error
        cleanup_memory()
        return False


def render_upload_screen():
    """Render the unified upload interface."""
    st.markdown("""
    <div style="text-align: center; padding: 2rem 0;">
        <h1>🌐 Universal Multimodal STM</h1>
        <h3 style="color: #666;">Analyze how meaning evolves across conversations and sessions</h3>
    </div>
    """, unsafe_allow_html=True)
    
    col1, col2, col3 = st.columns([1, 2, 1])
    
    with col2:
        # Unified Upload Section  
        st.markdown("### 📁 **Upload Your Data**")
        st.markdown("Upload **any** text-based data for semantic analysis - we'll detect the format automatically!")
        
        # Enhanced file uploader that accepts multiple formats
        uploaded_file = st.file_uploader(
            "Choose your file",
            type=['csv', 'json', 'txt'],
            help="Supports: CSV files, ChatGPT/AI conversation exports (JSON/TXT), or any text data"
        )
        
        if uploaded_file is not None:
            if handle_unified_upload(uploaded_file):
                st.rerun()

        st.markdown("---")
        
        # Format examples
        with st.expander("📋 **Supported Formats**"):
            st.markdown("""
            ### 🤖 **AI Conversations**
            - **ChatGPT JSON exports** (conversations.json)
            - **Claude/AI text conversations** (copy-pasted chats)
            - **Any conversation format** with User:/Assistant: patterns
            
            ### 📊 **Traditional Data**  
            - **CSV files** with a 'text' column
            - **Journal entries, documents, surveys**
            - **Any structured text data**
            
            ### 🧠 **Auto-Detection**
            Our system automatically detects:
            - File format (CSV, JSON, TXT)
            - Content type (AI conversation vs. traditional sessions)
            - Optimal processing method for your specific data
            """)
        
        # Example datasets
        st.markdown("### 🎯 Try Example Datasets")
        
        if st.button("📚 Load Demo Dataset", type="primary"):
            try:
                dataset_bytes = resources.files("data").joinpath("demo_dataset.csv").read_bytes()
            except (FileNotFoundError, ModuleNotFoundError):
                st.error("Demo dataset not found. Please upload your own file.")
            else:
                mock_file = io.BytesIO(dataset_bytes)
                mock_file.name = "demo_dataset.csv"
                mock_file.seek(0)
                if handle_unified_upload(mock_file):
                    st.rerun()
        
        st.markdown("""
        <div style="background: #f0f2f6; padding: 1rem; border-radius: 0.5rem; margin-top: 1rem;">
        <strong>💡 What can you analyze?</strong>
        <ul>
        <li>🤖 <strong>AI Conversations</strong>: ChatGPT, Claude, or any AI chat history</li>
        <li>📝 <strong>Journal entries</strong> over time</li>
        <li>📚 <strong>Document evolution</strong> in a project</li>
        <li>💬 <strong>Chat conversations</strong> or interviews</li>
        <li>📊 <strong>Survey responses</strong> across periods</li>
        <li>🎓 <strong>Learning journey</strong> documentation</li>
        </ul>
        </div>
        """, unsafe_allow_html=True)


def render_simple_sidebar():
    """Render a clean, minimal sidebar."""
    with st.sidebar:
        st.image("semantic_tensor_art_logo.png", width=200)
        
        # Dataset status (compact)
        dataset_info = st.session_state.get('dataset_info', {})
        if dataset_info.get('session_count', 0) > 0:
            filename = dataset_info.get('filename', 'Unknown')
            session_count = dataset_info.get('session_count', 0)
            st.markdown(f"**📁 {filename}**")
            st.markdown(f"🔢 {session_count} sessions")
            
            # Quick actions
            if st.button("🔄 New Dataset"):
                st.session_state.memory = []
                st.session_state.meta = []
                st.session_state.dataset_info = {'session_count': 0}
                st.rerun()
        else:
            st.markdown("**No dataset loaded**")
        
        st.markdown("---")
        
        # Show preferred dimensionality method
        preferred_method = st.session_state.get('preferred_method')
        if preferred_method:
            st.markdown("**📐 Preferred Method:**")
            st.markdown(f"🎯 {preferred_method.upper()}")
            st.caption("Set in Dimensionality tab")


def render_overview_dashboard():
    """Render an enhanced overview dashboard with meaningful concept-level insights and performance metrics."""
    dataset_info = st.session_state.get('dataset_info', {})
    filename = dataset_info.get('filename', 'Unknown Dataset')
    session_count = dataset_info.get('session_count', 0)
    source_type = dataset_info.get('source', 'unknown')
    
    # Header with better styling and source indicator
    icon = "🤖" if source_type == 'ai_conversation' else "📊"
    source_label = "AI Conversation Analysis" if source_type == 'ai_conversation' else "Semantic Analysis Overview"
    
    st.markdown(f"""
    <div style="text-align: center; padding: 1rem 0;">
        <h1>{icon} {filename}</h1>
        <h3 style="color: #666;">{source_label}</h3>
    </div>
    """, unsafe_allow_html=True)
    
    # Performance Metrics Dashboard (if available)
    if 'performance_metrics' in dataset_info:
        performance = dataset_info['performance_metrics']
        processing_time = dataset_info.get('processing_time', 0)
        memory_usage = dataset_info.get('memory_usage', 0)
        processing_strategy = dataset_info.get('processing_strategy', 'full_processing')
        complexity_score = dataset_info.get('complexity_score', 0)
        
        # Performance Summary Card
        with st.expander("📊 **Processing Performance Summary**", expanded=False):
            col1, col2, col3, col4 = st.columns(4)
            
            with col1:
                st.metric("⚡ Processing Speed", f"{performance['sessions_per_second']:.1f}/s",
                         help="Sessions processed per second")
            
            with col2:
                st.metric("🧠 Memory Efficiency", f"{performance['memory_efficiency']:.1f}",
                         help="Sessions per MB of memory used")
            
            with col3:
                st.metric("✅ Success Rate", f"{performance['success_rate']:.1%}",
                         help="Percentage of sessions successfully processed")
            
            with col4:
                st.metric("🎯 Quality Score", f"{performance['estimated_quality']:.1%}",
                         help="Overall processing quality estimate")
            
            # Processing details
            st.markdown("---")
            col1, col2, col3 = st.columns(3)
            
            with col1:
                st.markdown(f"**⏱️ Total Time**: {processing_time:.1f}s")
                st.markdown(f"**🔧 Strategy**: {processing_strategy.replace('_', ' ').title()}")
            
            with col2:
                st.markdown(f"**💾 Memory Usage**: {memory_usage:.0f}MB")
                st.markdown(f"**📊 Dataset Complexity**: {complexity_score:.2f}/1.0")
            
            with col3:
                # Quality assessment
                if performance['estimated_quality'] > 0.8:
                    quality_status = "🟢 Excellent"
                elif performance['estimated_quality'] > 0.6:
                    quality_status = "🟡 Good"
                else:
                    quality_status = "🔴 Needs Review"
                st.markdown(f"**Quality Status**: {quality_status}")
                
                # Strategy recommendation
                if processing_strategy == "progressive_sampling":
                    st.markdown("**🎯 Used Smart Sampling** for large dataset")
                elif processing_strategy == "smart_batching":
                    st.markdown("**🔄 Used Adaptive Batching** for efficiency")
                else:
                    st.markdown("**✅ Full Processing** completed")
    
    # Show special indicator for AI conversations
    if source_type == 'ai_conversation':
        st.info("🤖 **AI Conversation Detected**: Analyzing your message evolution across AI interactions")
    
    if session_count < 2:
        st.info("📊 Upload at least 2 sessions to see meaningful semantic analysis.")
        return
    
    # Quick Auto-Analysis Section
    st.markdown("### 🚀 Quick Semantic Insights")
    
        # Try to generate quick concept analysis
    if st.button("🔍 Generate Quick Analysis", type="primary", key="quick_analysis_btn"):
        with st.spinner("🧠 Analyzing your semantic patterns..."):
            try:
                # Quick concept analysis with fewer clusters for overview
                from semantic_tensor_memory.visualization import ConceptAnalyzer
                from memory.universal_core import UniversalMemoryStore
                from memory.text_embedder import TextEmbedder
                
                # PERFORMANCE FIX: Use cached models for quick analysis
                if 'quick_analysis_store' not in st.session_state:
                    st.session_state.quick_analysis_store = get_cached_universal_store()
                    st.session_state.quick_analysis_embedder = get_cached_text_embedder()
                else:
                    # Clear previous data but reuse cached models
                    st.session_state.quick_analysis_store = get_cached_universal_store()
                
                universal_store = st.session_state.quick_analysis_store
                text_embedder = st.session_state.quick_analysis_embedder
                
                # Process sample of sessions for quick analysis
                sample_size = min(20, len(st.session_state.memory))
                memory_sample = st.session_state.memory[-sample_size:]  # Recent sessions
                
                for i, session_text in enumerate(memory_sample):
                    # Get original text from meta if available
                    if i < len(st.session_state.meta):
                        meta_text = st.session_state.meta[i].get('text', str(session_text))
                    else:
                        meta_text = str(session_text)
                    
                    embedding = text_embedder.process_raw_data(
                        meta_text, 
                        session_id=f"overview_session_{i}"
                    )
                    universal_store.add_session(embedding)
                
                # Quick analysis
                analyzer = ConceptAnalyzer(universal_store)
                concept_evolution = analyzer.analyze_complete_concept_evolution(n_clusters=3)
                
                # Store for reuse
                st.session_state.overview_concept_analysis = concept_evolution
                
            except Exception as e:
                st.error(f"Quick analysis failed: {str(e)}")
                concept_evolution = None
    
    # Display analysis if available
    if hasattr(st.session_state, 'overview_concept_analysis'):
        concept_evolution = st.session_state.overview_concept_analysis
        
        # Key Insights Cards
        col1, col2, col3, col4 = st.columns(4)
        
        with col1:
            st.metric("📊 Sessions Analyzed", concept_evolution.total_sessions)
        
        with col2:
            st.metric("🎯 Main Concepts", len(concept_evolution.concept_clusters))
        
        with col3:
            major_shifts = len(concept_evolution.major_shifts)
            st.metric("🚀 Major Shifts", major_shifts)
        
        with col4:
            if concept_evolution.drift_patterns:
                avg_drift = np.mean([p.drift_magnitude for p in concept_evolution.drift_patterns])
                st.metric("📈 Avg Drift", f"{avg_drift:.3f}")
            else:
                st.metric("📈 Avg Drift", "N/A")
        
        # Main concept insights
        st.markdown("### 💡 Your Main Concepts")
        
        if concept_evolution.concept_clusters:
            # Show top 3 concepts
            for i, cluster in enumerate(concept_evolution.concept_clusters[:3]):
                with st.expander(f"🎯 Concept {i+1}: {', '.join(cluster.theme_keywords[:3])}", expanded=i==0):
                    col1, col2 = st.columns([2, 1])
                    with col1:
                        st.write(f"**Sessions:** {len(cluster.session_indices)}")
                        st.write(f"**Main themes:** {', '.join(cluster.theme_keywords[:5])}")
                        st.write(f"**Representative text:** _{cluster.representative_text[:200]}..._")
                    with col2:
                        st.metric("Coherence", f"{cluster.coherence_score:.3f}")
                        if concept_evolution.concept_persistence:
                            main_theme = cluster.theme_keywords[0] if cluster.theme_keywords else f"cluster_{cluster.cluster_id}"
                            persistence = concept_evolution.concept_persistence.get(main_theme, 0)
                            st.metric("Persistence", f"{persistence:.1%}")
        
        # Quick visualization
        st.markdown("### 📊 Concept Evolution Timeline")
        try:
            from semantic_tensor_memory.visualization import visualize_concept_evolution
            fig = visualize_concept_evolution(concept_evolution, "timeline")
            st.plotly_chart(fig, use_container_width=True, key="overview_concept_timeline")
        except Exception as e:
            st.error(f"Could not generate timeline: {str(e)}")
        
        # Actionable next steps
        st.markdown("### 🎯 Recommended Next Steps")
        
        insights = []
        if major_shifts > 2:
            insights.append("🚀 **High conceptual evolution** - Explore the 'Concepts' tab to understand major shifts")
        if concept_evolution.concept_clusters and len(concept_evolution.concept_clusters[0].session_indices) > len(concept_evolution.concept_clusters) * 0.6:
            insights.append("🎯 **Dominant theme detected** - Check 'Patterns' tab for deeper thematic analysis")
        if concept_evolution.drift_patterns and any(p.drift_magnitude > 0.5 for p in concept_evolution.drift_patterns):
            insights.append("🌊 **Strong semantic shifts** - Use 'Evolution' tab to track temporal changes")
        
        if insights:
            for insight in insights:
                st.markdown(f"- {insight}")
        else:
            st.markdown("- 📈 **Stable semantic patterns** - Your content shows consistent themes over time")
            st.markdown("- 🔍 **Explore deeper** - Use the 'Concepts' tab for detailed cluster analysis")
        
        # Call to action
        st.markdown("---")
        st.markdown("### 🧭 Explore Your Data")
        
        exploration_col1, exploration_col2, exploration_col3 = st.columns(3)
        
        with exploration_col1:
            if st.button("🧠 Deep Concept Analysis", key="goto_concepts"):
                st.info("👉 Navigate to the **'🧠 Concepts'** tab for comprehensive concept analysis!")
        
        with exploration_col2:
            if st.button("🌊 Evolution Patterns", key="goto_evolution"):
                st.info("👉 Check the **'🌊 Evolution'** tab to track semantic changes over time!")
        
        with exploration_col3:
            if st.button("🔍 Pattern Discovery", key="goto_patterns"):
                st.info("👉 Visit the **'🔍 Patterns'** tab for advanced pattern analysis!")
    
    else:
        # No analysis yet - show what's available
        st.markdown("""
        ### 🎯 What You Can Discover
        
        **Click 'Generate Quick Analysis' above to get:**
        - 🧠 **Main concepts** in your data
        - 📈 **Semantic evolution** patterns  
        - 🚀 **Major conceptual shifts**
        - 💡 **Personalized insights** and recommendations
        
        ### 📊 Your Dataset
        """)
        
        # Basic dataset info
        col1, col2, col3 = st.columns(3)
        
        with col1:
            st.metric("📊 Sessions", session_count)
        
        with col2:
            total_tokens = dataset_info.get('total_tokens', 0)
            st.metric("🔤 Total Tokens", f"{total_tokens:,}")
        
        with col3:
            avg_tokens = total_tokens / max(session_count, 1)
            st.metric("📏 Avg Length", f"{avg_tokens:.0f} tokens")
        
        st.markdown("""
        ### 🚀 Ready to Analyze?
        
        Your semantic tensor memory system is loaded and ready! Here's what each tab offers:
        
        - **🧠 Concepts**: Advanced concept clustering and evolution analysis
        - **🌊 Evolution**: Track semantic changes over time  
        - **🔍 Patterns**: Discover hidden patterns and relationships
        - **📐 Dimensionality**: Compare different analysis methods
        - **🤖 AI Insights**: Get AI-powered analysis and interpretations
        
        **Start with the quick analysis above, then dive deeper into any tab!**
        """)

    # Mini similarity heatmap (sampled)
    if session_count >= 2 and 'memory' in st.session_state and st.session_state.memory:
        with st.expander("🔥 Mini Similarity Heatmap (sampled)", expanded=False):
            max_n = min(30, session_count)
            n = st.slider("Sessions (first N)", 2, max_n, min(10, max_n))
            try:
                fig = plot_heatmap_plotly(st.session_state.memory[:n])
                st.plotly_chart(fig, use_container_width=True, key="overview_mini_heatmap")
                st.caption("Go to 🔍 Patterns → Similarity Heatmap for full view and token alignment.")
            except Exception as e:
                st.error(f"Mini heatmap failed: {e}")


def render_semantic_evolution_tab():
    """Combined semantic evolution analysis (drift + trajectory)."""
    st.header("🌊 Semantic Evolution")
    
    if len(st.session_state.memory) > 1:
        # Evolution over time
        col1, col2 = st.columns(2)
        
        with col1:
            st.subheader("📈 Drift Analysis")
            drifts, counts = drift_series(st.session_state.memory)
            fig = plot_drift_plotly(drifts, counts)
            st.plotly_chart(fig, use_container_width=True, key="evolution_drift_plot")
        
        with col2:
            st.subheader("🎯 3D Trajectory")
            trajectory_data = calculate_semantic_trajectory_data(
                st.session_state.memory, 
                st.session_state.meta
            )
            if trajectory_data:
                fig = create_3d_trajectory_plot(trajectory_data)
                st.plotly_chart(fig, use_container_width=True, key="evolution_3d_trajectory")
        
        # Detailed analysis table
        st.subheader("📊 Session-by-Session Analysis")
        if trajectory_data:
            table_data = display_trajectory_analysis_table(trajectory_data)
            st.dataframe(table_data, use_container_width=True)

        # Token alignment for consecutive sessions
        with st.expander("🔎 Token Drift Alignment (consecutive sessions)"):
            if len(st.session_state.memory) >= 2:
                max_pair = len(st.session_state.memory) - 1
                pair_idx = st.slider("Step (i → i+1)", 1, max_pair, 1)
                if st.button("Show alignment", key="evolution_token_alignment"):
                    try:
                        fig_align = token_alignment_heatmap(st.session_state.memory, pair_idx-1, pair_idx)
                        if fig_align is not None:
                            st.pyplot(fig_align, use_container_width=True)
                    except Exception as e:
                        st.error(f"Token alignment failed: {e}")

        # Token importance drift and coherence trends
        from memory.sequence_drift import token_importance_drift, semantic_coherence_score
        with st.expander("📌 Token Importance Drift & Coherence"):
            try:
                top_k = st.slider("Top drifting tokens (K)", 5, 20, 10)
                top = token_importance_drift(st.session_state.memory, top_k=top_k)
                if top:
                    df_top = pd.DataFrame(top, columns=["SessionIndex", "DriftScore"]) 
                    df_top["SessionIndex"] = df_top["SessionIndex"].astype(int) + 1
                    st.dataframe(df_top, use_container_width=True)
                coherences = [semantic_coherence_score(t) for t in st.session_state.memory]
                st.line_chart(pd.DataFrame({"Coherence": coherences}))
            except Exception as e:
                st.caption(f"Drift/coherence summary unavailable: {e}")
    
    else:
        st.warning("Need ≥2 sessions for evolution analysis.")


def render_pattern_analysis_tab():
    """Pattern discovery with multiple visualization techniques."""
    st.header("🔍 Pattern Analysis")
    
    if len(st.session_state.memory) > 1:
        # Analysis type selector
        analysis_type = st.radio(
            "Choose analysis type:",
            ["🌐 Holistic Semantic Analysis (REVOLUTIONARY!)", "🌊 Semantic Drift River (3D)", "📊 Ridgeline (Feature Evolution)", "🔥 Similarity Heatmap", "🎬 Animated Patterns"],
            horizontal=True
        )
        
        if analysis_type.startswith("🌐"):
            # Revolutionary Holistic Semantic Analysis
            render_holistic_semantic_analysis(st.session_state.memory, st.session_state.meta)
        
        elif analysis_type.startswith("🌊"):
            # 3D Semantic Drift River
            render_semantic_drift_river_analysis(st.session_state.memory, st.session_state.meta)
        
        elif analysis_type.startswith("📊"):
            # Enhanced ridgeline
            result = plot_enhanced_ridgeline_altair(
                st.session_state.memory, 
                st.session_state.meta,
                show_trends=True,
                highlight_changes=True
            )
            
            if result and len(result) == 2:
                fig, scaling_info = result
                if fig:
                    st.altair_chart(fig, use_container_width=True)
                    with st.expander("📈 Scaling Details"):
                        col1, col2, col3 = st.columns(3)
                        with col1:
                            st.metric("Features", scaling_info.get('features', 'N/A'))
                        with col2:
                            st.metric("Value Range", scaling_info.get('value_range', 'N/A'))
                        with col3:
                            st.metric("Chart Height", f"{scaling_info.get('adaptive_height', 'N/A')}px")
        
        elif analysis_type.startswith("🔥"):
            # Heatmap
            fig = plot_heatmap_plotly(st.session_state.memory)
            st.plotly_chart(fig, use_container_width=True, key="pattern_heatmap")

            # Optional token alignment drilldown
            with st.expander("🔎 Token Alignment Heatmap (pairwise)"):
                if len(st.session_state.memory) >= 2:
                    col_i, col_j = st.columns(2)
                    with col_i:
                        i = st.number_input("Session i", min_value=1, max_value=len(st.session_state.memory), value=1)
                    with col_j:
                        j = st.number_input("Session j", min_value=1, max_value=len(st.session_state.memory), value=2)
                    if st.button("Show token alignment", key="show_token_alignment"):
                        try:
                            fig_align = token_alignment_heatmap(st.session_state.memory, int(i)-1, int(j)-1)
                            if fig_align is not None:
                                st.pyplot(fig_align, use_container_width=True)
                        except Exception as e:
                            st.error(f"Token alignment heatmap failed: {e}")
        
        elif analysis_type.startswith("🎬"):
            # Animated analysis
            st.subheader("🎬 Animated Semantic Evolution")
            
            # Animation type selector
            animation_type = st.radio(
                "Choose animation type:",
                ["🎯 Trajectory Evolution", "📈 PCA Over Time", "📊 Variance Build-up", "🌊 Liminal Tunnel", "🌌 4D Semantic Space", "🔥 Temporal Similarity (sliding window)"],
                horizontal=True
            )
            
            # Quick animation settings
            col1, col2 = st.columns(2)
            with col1:
                speed = st.selectbox("Speed", [300, 500, 800], index=1)
            with col2:
                include_3d = st.checkbox("3D View", value=True)
            
            # Enhanced PCA for animation
            results = robust_pca_pipeline(
                st.session_state.memory, 
                st.session_state.meta, 
                n_components=3 if include_3d else 2,
                method='auto'
            )
            
            # Check if user has a preferred method and can use it
            preferred_method = st.session_state.get('preferred_method')
            if preferred_method:
                st.info(f"🎯 Note: Your preferred method is {preferred_method.upper()}, but animations currently use PCA for temporal consistency.")
            
            if results:
                if animation_type.startswith("🎯"):
                    # Animated trajectory
                    trajectory_fig = create_animated_pca_trajectory(results, st.session_state.meta, speed)
                    if trajectory_fig:
                        st.plotly_chart(trajectory_fig, use_container_width=True, key="pattern_animated_trajectory")
                        # Axis explainer (LLM)
                        with st.expander("🧠 Axis Explainer (LLM)"):
                            try:
                                from semantic_tensor_memory.visualization import analyze_pca_patterns
                                # Build texts/scores for PC1 extremes
                                reduced = results['reduced']
                                session_ids = np.array(results['session_ids'])
                                pca1 = reduced[:,0]
                                idxs = np.argsort(pca1)
                                sample_idxs = np.concatenate([idxs[:3], idxs[-3:]]) if len(idxs) >= 6 else idxs
                                texts = [st.session_state.meta[session_ids[i]].get('text','') for i in sample_idxs]
                                scores = [float(pca1[i]) for i in sample_idxs]
                                if st.button("Explain axes", key="explain_axes_traj"):
                                    summary = analyze_pca_patterns(texts, scores)
                                    st.write(summary)
                            except Exception as e:
                                st.caption(f"Axis explainer unavailable: {e}")
                
                elif animation_type.startswith("📈"):
                    # PCA over time animation
                    st.info("🎥 Watch how the PCA space evolves as sessions are progressively added")
                    timeline_fig = create_pca_timeline_animation(
                        st.session_state.memory,
                        st.session_state.meta,
                        animation_speed=speed,
                        is_3d=include_3d
                    )
                    if timeline_fig:
                        st.plotly_chart(timeline_fig, use_container_width=True, key="pattern_pca_timeline")
                        
                        # Quick tips
                        st.markdown("""
                        **💡 Animation Tips:**
                        - 🔴 **Larger dots** = newest session in each frame
                        - 🌈 **Color** = temporal progression (blue → red)
                        - 📊 **Space changes** = how axes reorient with new data
                        - ⏭️ **Use Final** button to jump to complete dataset
                        """)
                
                elif animation_type.startswith("📊"):
                    # Variance evolution
                    variance_fig = create_variance_evolution_animation(results)
                    if variance_fig:
                        st.plotly_chart(variance_fig, use_container_width=True, key="pattern_variance_evolution")
                
                elif animation_type.startswith("🌊"):
                    # Liminal Tunnel visualization - PCA + t-SNE hybrid through temporal space
                    st.info("🌊 Liminal Tunnel: PCA + t-SNE hybrid flowing through 3D temporal space")
                    tunnel_fig = create_liminal_tunnel_visualization(
                        st.session_state.memory,
                        st.session_state.meta
                    )
                    if tunnel_fig:
                        st.plotly_chart(tunnel_fig, use_container_width=True, key="pattern_liminal_tunnel")
                        
                        # Liminal tunnel interpretation
                        st.markdown("""
                        **🌊 Liminal Tunnel Guide:**
                        - **🚇 Tunnel spine** = Smooth temporal path through hybrid PCA-t-SNE space
                        - **💎 Diamond anchors** = Actual session positions in hybrid space
                        - **⚪ Flow particles** = Temporal progression indicators
                        - **🌌 Liminal aesthetics** = Dark space with ethereal colors
                        - **📐 Hybrid dimensions** = Global PCA structure + local t-SNE patterns
                        """)
                    else:
                        st.error("Could not generate liminal tunnel visualization")
                
                elif animation_type.startswith("🌌"):
                    # 4D Semantic Space visualization
                    st.info("🌌 4D Semantic Space: Pure PCA with 4th dimension controlling visual properties")
                    tunnel_fig = create_4d_semantic_space_visualization(
                        st.session_state.memory,
                        st.session_state.meta
                    )
                    if tunnel_fig:
                        st.plotly_chart(tunnel_fig, use_container_width=True, key="pattern_4d_semantic_space")
                        
                        # 4D semantic space interpretation
                        st.markdown("""
                        **🌌 4D Semantic Space Guide:**
                        - **🎯 Rotate & zoom** to explore 4D space from different angles
                        - **🌈 Colors** represent the 4th semantic dimension (PC4)
                        - **📏 Sizes** vary with 4th dimension intensity
                        - **🔗 Connections** show semantic tunnels between sessions
                        - **➡️ Arrows** show temporal flow direction
                        """)
                    else:
                        st.error("Could not generate 4D semantic space visualization")

                elif animation_type.startswith("🔥"):
                    # Temporal similarity heatmap
                    window = st.slider("Window size", min_value=3, max_value=min(12, len(st.session_state.memory)), value=5)
                    temp_fig = create_temporal_heatmap(results, st.session_state.meta, window_size=window)
                    if temp_fig:
                        st.plotly_chart(temp_fig, use_container_width=True, key="pattern_temporal_similarity")
    
    else:
        st.warning("Need ≥2 sessions for pattern analysis.")


def render_dimensionality_tab():
    """Dimensionality reduction analysis and comparison."""
    st.header("📐 Dimensionality Analysis")
    
    if len(st.session_state.memory) > 1:
        # Analysis options
        analysis_mode = st.radio(
            "Analysis mode:",
            ["🎯 Enhanced PCA", "🔬 Method Comparison", "🌊 Liminal Tunnel Visualization"],
            horizontal=True
        )
        
        if analysis_mode.startswith("🎯"):
            # Enhanced PCA with timeline
            st.subheader("Enhanced PCA Analysis")
            
            # Show current method preference
            preferred_method = st.session_state.get('preferred_method')
            if preferred_method:
                st.info(f"🎯 Your preferred method: **{preferred_method.upper()}** (from method comparison)")
                
                # Option to use preferred method if available
                if preferred_method == 'umap' and 'method_results' in st.session_state:
                    use_preferred = st.checkbox("Use UMAP instead of PCA", value=False, 
                                              help="Use your preferred UMAP method for this analysis")
                else:
                    use_preferred = False
                    if preferred_method != 'pca':
                        st.warning(f"⚠️ {preferred_method.upper()} not available for interactive timeline analysis. Using PCA.")
            else:
                use_preferred = False
            
            col1, col2 = st.columns([3, 1])
            with col1:
                max_session = len(st.session_state.memory)
                timeline_idx = st.slider(
                    "Sessions to include:",
                    2, max_session, max_session,
                    help="Adjust to see how patterns develop over time"
                )
            with col2:
                is_3d = st.checkbox("3D View", value=False)
            
            # Add animation controls
            st.markdown("### 🎬 Animation Options")
            col1, col2, col3 = st.columns(3)
            with col1:
                show_timeline_animation = st.checkbox("📈 PCA Over Time Animation", 
                                                    value=False,
                                                    help="See how PCA space evolves as sessions are added")
            with col2:
                if show_timeline_animation:
                    animation_speed = st.selectbox("Animation Speed", [500, 800, 1200], index=1,
                                                  help="Milliseconds per frame")
                else:
                    animation_speed = 800
            with col3:
                if show_timeline_animation:
                    use_3d_animation = st.checkbox("3D Animation", value=is_3d,
                                                  help="Use 3D view for timeline animation")
                else:
                    use_3d_animation = is_3d
            
            # Point granularity toggle
            st.markdown("### 🔬 Point Granularity")
            granularity = st.radio(
                "Show points as:", ["Session means", "Tokens (sampled)"] , index=0, horizontal=True
            )

            # Run analysis with preferred method if available and selected
            if use_preferred and 'method_results' in st.session_state:
                # Use cached UMAP results
                method_results = st.session_state['method_results']
                if method_results.get('umap_results'):
                    fig = create_alternative_visualization(
                        method_results['umap_results'], 
                        st.session_state.meta, 
                        "UMAP"
                    )
                    if fig:
                        st.plotly_chart(fig, use_container_width=True, key="dimensionality_enhanced_umap")
                        st.caption("🎯 Using UMAP (your preferred method)")
                        
                        # Show UMAP metrics
                        umap_results = method_results['umap_results']
                        col1, col2, col3 = st.columns(3)
                        with col1:
                            st.metric("Method", "UMAP")
                        with col2:
                            trust_score = method_results.get('results', {}).get('UMAP', {}).get('trust_score', 'N/A')
                            st.metric("Trust Score", f"{trust_score:.3f}" if isinstance(trust_score, (int, float)) else trust_score)
                        with col3:
                            st.metric("Samples", f"{umap_results.get('n_samples', 'N/A'):,}")
                else:
                    st.error("UMAP results not available. Falling back to PCA.")
                    use_preferred = False
            
            if not use_preferred:
                # Standard PCA analysis
                memory_slice = st.session_state.memory[:timeline_idx]
                meta_slice = st.session_state.meta[:timeline_idx]
                
                if show_timeline_animation:
                    # Show PCA over time animation
                    st.subheader("🎬 PCA Space Evolution Over Time")
                    st.info("🎥 Watch how the semantic space develops as sessions are progressively added")
                    
                    timeline_fig = create_pca_timeline_animation(
                        st.session_state.memory[:timeline_idx],
                        st.session_state.meta[:timeline_idx],
                        animation_speed=animation_speed,
                        is_3d=use_3d_animation
                    )
                    
                    if timeline_fig:
                        st.plotly_chart(timeline_fig, use_container_width=True, key="dimensionality_pca_timeline")
                        
                        # Animation interpretation guide
                        with st.expander("🎭 How to Interpret the Animation"):
                            st.markdown("""
                            **🎬 Animation Guide:**
                            - **▶️ Play Timeline**: Watch sessions being added chronologically
                            - **Larger dots**: Newest session in each frame
                            - **Color progression**: Blue → Red shows temporal order
                            - **Space shifts**: How PCA axes reorient as data grows
                            - **Quality changes**: Explained variance evolving over time
                            
                            **🔍 What to Look For:**
                            - **Stable patterns**: Consistent positioning across frames
                            - **Sudden shifts**: New sessions dramatically changing the space
                            - **Convergence**: Space stabilizing as more data is added
                            - **Outliers**: Sessions that reshape the entire analysis
                            """)
                else:
                    # Standard static analysis
                    results = robust_pca_pipeline(
                        memory_slice, meta_slice, 
                        n_components=3 if is_3d else 2,
                        method='auto'
                    )
                    
                    if results:
                        # Visualization
                        if granularity.startswith("Tokens"):
                            # Rebuild a token-level scatter directly from results (sampled)
                            try:
                                reduced = results['reduced']
                                session_ids = np.array(results['session_ids'])
                                max_points = 2000
                                if reduced.shape[0] > max_points:
                                    idx = np.linspace(0, reduced.shape[0]-1, max_points, dtype=int)
                                    reduced = reduced[idx]
                                    session_ids = session_ids[idx]
                                df = pd.DataFrame({
                                    'PC1': reduced[:,0],
                                    'PC2': reduced[:,1],
                                    'SessionIdx': session_ids
                                })
                                if is_3d and reduced.shape[1] > 2:
                                    df['PC3'] = reduced[:,2]
                                    fig = px.scatter_3d(df, x='PC1', y='PC2', z='PC3', color='SessionIdx', color_continuous_scale='RdYlBu')
                                else:
                                    fig = px.scatter(df, x='PC1', y='PC2', color='SessionIdx', color_continuous_scale='RdYlBu')
                            except Exception as e:
                                st.error(f"Token-level view failed, falling back to session means: {e}")
                                fig = create_pca_visualization(results, meta_slice, is_3d=is_3d)
                        else:
                            fig = create_pca_visualization(results, meta_slice, is_3d=is_3d)
                        st.plotly_chart(fig, use_container_width=True, key="dimensionality_enhanced_pca")
                        
                        # Quality metrics
                        col1, col2, col3, col4 = st.columns(4)
                        with col1:
                            st.metric("Explained Variance", f"{results['cumulative_variance'][-1]:.1%}")
                        with col2:
                            st.metric("Quality", results['quality_assessment'].title())
                        with col3:
                            st.metric("Method", results['method_used'])
                        with col4:
                            st.metric("Features", f"{results['n_features']:,}")
        
        elif analysis_mode.startswith("🔬"):
            # Method comparison
            st.subheader("Method Comparison")
            
            if st.button("🚀 Compare Methods", type="primary"):
                with st.spinner("Comparing PCA, UMAP, and t-SNE..."):
                    comparison_results = compare_dimensionality_methods(
                        st.session_state.memory, 
                        st.session_state.meta
                    )
                
                if comparison_results:
                    st.session_state['comparison_results'] = comparison_results
                    
                    # Show best method
                    best_method = comparison_results['best_method']
                    st.success(f"🏆 Best method: **{best_method}**")
                    
                    # Visualization of best method
                    if best_method == "UMAP" and comparison_results.get('umap_results'):
                        fig = create_alternative_visualization(
                            comparison_results['umap_results'], 
                            st.session_state.meta, 
                            "UMAP"
                        )
                        if fig:
                            st.plotly_chart(fig, use_container_width=True, key="dimensionality_method_comparison")
                    
                    # Add actionable buttons
                    st.markdown("### 🎯 Apply Recommendation")
                    col1, col2 = st.columns(2)
                    
                    with col1:
                        if st.button(f"✅ Use {best_method} as Default", type="primary"):
                            st.session_state['preferred_method'] = best_method.lower()
                            st.session_state['method_results'] = comparison_results
                            st.success(f"✅ {best_method} is now your default dimensionality reduction method!")
                            st.info("💡 Other visualizations in the app will now use this method when possible.")
                            st.rerun()
                    
                    with col2:
                        if st.button("🔄 Reset to Auto"):
                            if 'preferred_method' in st.session_state:
                                del st.session_state['preferred_method']
                            if 'method_results' in st.session_state:
                                del st.session_state['method_results']
                            st.success("🔄 Reset to automatic method selection.")
                            st.rerun()
                    
                    # Results summary
                    with st.expander("📊 Detailed Results"):
                        results = comparison_results.get('results', {})
                        for method, data in results.items():
                            st.markdown(f"**{method}:**")
                            if isinstance(data, dict):
                                for key, value in data.items():
                                    if isinstance(value, (int, float)):
                                        st.write(f"  - {key}: {value:.3f}")
            
            # Show current method preference
            if 'preferred_method' in st.session_state:
                preferred = st.session_state['preferred_method'].upper()
                st.info(f"🎯 **Current default method**: {preferred}")
                
                # Show when this method is being used
                st.markdown("**This method is automatically used in:**")
                st.markdown("- 🏠 Overview dashboard visualizations")
                st.markdown("- 🌊 Evolution tab PCA plots")
                st.markdown("- 🔍 Pattern analysis animations")
            
            # Show stored results
            if 'comparison_results' in st.session_state:
                st.markdown("### Previous Comparison Results")
                results = st.session_state['comparison_results'].get('results', {})
                df_results = pd.DataFrame(results).T
                st.dataframe(df_results, use_container_width=True)
        
        elif analysis_mode.startswith("🌊"):
            # Liminal Tunnel Visualization
            st.subheader("🌊 Liminal Tunnel Visualization")
            st.info("🚇 Journey through hybrid PCA-t-SNE space with temporal tunneling effects")
            
            # Tunnel type selector
            tunnel_type = st.radio(
                "Choose tunnel type:",
                ["🌊 Liminal Tunnel (PCA + t-SNE)", "🌌 4D Semantic Space (Pure PCA)"],
                horizontal=True
            )
            
            # Tunnel visualization controls
            col1, col2 = st.columns(2)
            with col1:
                if st.button("🚀 Generate Tunnel", type="primary"):
                    if tunnel_type.startswith("🌊"):
                        with st.spinner("Creating liminal tunnel through PCA-t-SNE hybrid space..."):
                            tunnel_fig = create_liminal_tunnel_visualization(
                                st.session_state.memory,
                                st.session_state.meta
                            )
                            tunnel_key = 'liminal_tunnel_visualization'
                    else:
                        with st.spinner("Creating 4D semantic space visualization..."):
                            tunnel_fig = create_4d_semantic_space_visualization(
                                st.session_state.memory,
                                st.session_state.meta
                            )
                            tunnel_key = '4d_semantic_space_visualization'
                    
                    if tunnel_fig:
                        st.session_state[tunnel_key] = tunnel_fig
                        st.success(f"✅ {tunnel_type.split(' ')[1]} visualization created!")
                    else:
                        st.error(f"❌ Could not create {tunnel_type.lower()} visualization")
            
            with col2:
                # Clear button for active visualizations
                active_visualizations = []
                if 'liminal_tunnel_visualization' in st.session_state:
                    active_visualizations.append('Liminal Tunnel')
                if '4d_semantic_space_visualization' in st.session_state:
                    active_visualizations.append('4D Semantic Space')
                
                if active_visualizations:
                    clear_option = st.selectbox("Clear visualization:", ["None"] + active_visualizations)
                    if st.button("🔄 Clear Selected"):
                        if clear_option == "Liminal Tunnel":
                            del st.session_state['liminal_tunnel_visualization']
                        elif clear_option == "4D Semantic Space":
                            del st.session_state['4d_semantic_space_visualization']
                        if clear_option != "None":
                            st.success(f"🗑️ {clear_option} visualization cleared")
                            st.rerun()
            
            # Show stored visualizations
            if 'liminal_tunnel_visualization' in st.session_state:
                st.markdown("### 🌊 Liminal Tunnel")
                st.plotly_chart(
                    st.session_state['liminal_tunnel_visualization'], 
                    use_container_width=True, 
                    key="dimensionality_liminal_tunnel"
                )
                
                # Liminal tunnel interpretation guide
                with st.expander("🌊 How to Interpret the Liminal Tunnel"):
                    st.markdown("""
                    **🌊 Liminal Tunnel Features:**
                    - **🚇 Tunnel Spine**: Smooth spline path through hybrid PCA-t-SNE space
                    - **💎 Session Anchors**: Diamond markers at actual session positions
                    - **⚪ Flow Particles**: White particles showing temporal progression
                    - **🌌 Tunnel Surface**: Semi-transparent surface creating tunnel effect
                    - **🎨 Liminal Aesthetics**: Dark ethereal space with plasma colors
                    
                    **🔍 What to Look For:**
                    - **Tunnel curvature**: How PCA global structure + t-SNE local patterns combine
                    - **Session positioning**: Where sessions anchor in the hybrid space
                    - **Color progression**: Temporal flow from purple to yellow
                    - **Tunnel width**: Varies based on session variance and characteristics
                    - **Smooth transitions**: Spline interpolation creating fluid movement
                    
                    **🎯 Interactive Features:**
                    - **Rotate & Zoom**: Explore the liminal space from different angles
                    - **Hover**: Get session details and coordinates
                    - **Flow visualization**: Follow particles along temporal path
                    """)
            
            if '4d_semantic_space_visualization' in st.session_state:
                st.markdown("### 🌌 4D Semantic Space")
                st.plotly_chart(
                    st.session_state['4d_semantic_space_visualization'], 
                    use_container_width=True, 
                    key="dimensionality_4d_semantic_space"
                )
                
                # 4D semantic space interpretation guide
                with st.expander("🌌 How to Interpret the 4D Semantic Space"):
                    st.markdown("""
                    **🌌 4D Semantic Space Features:**
                    - **📍 Session Centers**: Large spheres representing session centroids
                    - **🔗 Semantic Tunnels**: Connect consecutive sessions through 4D space
                    - **🌈 4th Dimension Colors**: PC4 values control visual properties
                    - **📏 Variable Sizes**: Marker and tunnel sizes based on PC4 intensity
                    - **➡️ Flow Arrows**: Cone arrows showing temporal direction
                    
                    **🔍 What to Look For:**
                    - **Color intensity**: High PC4 values = complex semantic patterns
                    - **Size variations**: Large elements = high 4th dimension activity
                    - **Tunnel paths**: How sessions connect through 4D semantic space
                    - **Arrow flow**: Temporal progression through the space
                    - **Clustering**: Periods of similar 4D semantic positioning
                    
                    **🎯 Interactive Features:**
                    - **4D Exploration**: Rotate to see different 4D perspectives
                    - **Hover Details**: Get complete 4D coordinates and session info
                    - **Legend Control**: Toggle elements on/off
                    """)
            
            # Show information if no visualizations are active
            if not ('liminal_tunnel_visualization' in st.session_state or '4d_semantic_space_visualization' in st.session_state):
                st.markdown("### 💡 About Tunnel Visualizations")
                
                col1, col2 = st.columns(2)
                
                with col1:
                    st.markdown("""
                    **🌊 Liminal Tunnel**
                    
                    The **Liminal Tunnel** creates a hybrid visualization combining:
                    - **PCA global structure** (70% weight)
                    - **t-SNE local relationships** (30% weight)
                    - **Smooth spline interpolation** for temporal flow
                    - **Ethereal liminal aesthetics** for immersive experience
                    
                    **Perfect for:**
                    - Exploring temporal semantic evolution
                    - Seeing both global and local patterns
                    - Understanding transitional phases
                    - Immersive data exploration
                    """)
                
                with col2:
                    st.markdown("""
                    **🌌 4D Semantic Space**
                    
                    The **4D Semantic Space** provides:
                    - **Pure 4D PCA analysis** with all components
                    - **4th dimension visual mapping** to properties
                    - **Semantic tunnels** connecting sessions
                    - **Temporal flow indicators** with arrows
                    
                    **Perfect for:**
                    - Understanding high-dimensional relationships
                    - Exploring 4th semantic dimension effects
                    - Analyzing complex semantic patterns
                    - Mathematical precision in visualization
                    """)
                
                st.info("🚀 Choose a tunnel type and click **'Generate Tunnel'** to begin your journey!")
    
        else:
            st.warning("Need ≥2 sessions for dimensionality analysis.")


def render_enhanced_concept_analysis_tab():
    """Render enhanced concept analysis using existing S-BERT embeddings."""
    st.header("🧠 Enhanced Concept Analysis")
    st.markdown("**Leveraging existing S-BERT sequence embeddings for concept-level analysis**")
    
    if not st.session_state.get('memory') or len(st.session_state.memory) < 2:
        st.info("📁 Need at least 2 sessions for concept analysis")
        st.markdown("""
        **What you'll get with Enhanced Concept Analysis:**
        - **🎯 Concept Clustering**: Group sessions by semantic similarity using S-BERT embeddings
        - **📈 Drift Timeline**: Track how concepts evolve over time  
        - **⚡ Velocity Analysis**: Measure rate of concept change
        - **🌐 Network Visualization**: See relationships between concept clusters
        - **🥧 Persistence Analysis**: Identify long-lasting vs transient concepts
        - **📊 Comprehensive Dashboard**: All analyses in one view
        
        Upload your data to begin concept-level analysis!
        """)
        return
    
    # Analysis controls
    col1, col2, col3 = st.columns([2, 2, 1])
    
    with col1:
        n_clusters = st.slider("Number of concept clusters", 2, min(8, len(st.session_state.memory)), 5)
        
    with col2:
        analysis_scope = st.selectbox(
            "Analysis Scope",
            ["All Sessions", "Recent 50", "Recent 100", "First 50"]
        )
    
    with col3:
        st.write("")  # Spacing
        if st.button("🔍 Analyze Concepts", type="primary", key="concept_analyze_btn"):
            st.session_state.run_concept_analysis = True
    
    # Run analysis if requested
    if st.session_state.get('run_concept_analysis', False):
        with st.spinner("🧠 Analyzing concept evolution using S-BERT embeddings..."):
            try:
                # Import enhanced concept analysis
                from semantic_tensor_memory.visualization import ConceptAnalyzer
                from semantic_tensor_memory.visualization import visualize_concept_evolution
                
                # Create Universal STM store from existing memory
                from memory.universal_core import UniversalMemoryStore
                from memory.text_embedder import TextEmbedder
                
                # Convert existing memory to Universal STM format
                universal_store = UniversalMemoryStore()
                text_embedder = TextEmbedder()
                
                # Filter sessions based on scope
                memory_data = st.session_state.memory
                if analysis_scope == "Recent 50":
                    memory_data = memory_data[-50:] if len(memory_data) > 50 else memory_data
                elif analysis_scope == "Recent 100":
                    memory_data = memory_data[-100:] if len(memory_data) > 100 else memory_data
                elif analysis_scope == "First 50":
                    memory_data = memory_data[:50]
                
                # Process existing sessions
                progress_bar = st.progress(0)
                for i, session_text in enumerate(memory_data):
                    embedding = text_embedder.process_raw_data(
                        session_text, 
                        session_id=f"session_{i}"
                    )
                    universal_store.add_session(embedding)
                    progress_bar.progress((i + 1) / len(memory_data))
                
                progress_bar.empty()
                
                # Run concept analysis
                analyzer = ConceptAnalyzer(universal_store)
                concept_evolution = analyzer.analyze_complete_concept_evolution(n_clusters)
                
                # Store results
                st.session_state.concept_evolution = concept_evolution
                st.session_state.concept_store = universal_store
                st.session_state.run_concept_analysis = False
                
                st.success(f"✅ Analyzed {concept_evolution.total_sessions} sessions with {len(concept_evolution.concept_clusters)} concept clusters")
                
            except Exception as e:
                st.error(f"Error in concept analysis: {str(e)}")
                st.exception(e)
                st.session_state.run_concept_analysis = False
                return
    
    # Display results if available
    if hasattr(st.session_state, 'concept_evolution'):
        concept_evolution = st.session_state.concept_evolution
        
        # Summary metrics
        col1, col2, col3, col4 = st.columns(4)
        with col1:
            st.metric("📊 Sessions", concept_evolution.total_sessions)
        with col2:
            st.metric("🎯 Clusters", len(concept_evolution.concept_clusters))
        with col3:
            major_shifts = len(concept_evolution.major_shifts)
            st.metric("🚀 Major Shifts", major_shifts)
        with col4:
            if concept_evolution.drift_patterns:
                avg_drift = np.mean([p.drift_magnitude for p in concept_evolution.drift_patterns])
                st.metric("📈 Avg Drift", f"{avg_drift:.3f}")
            else:
                st.metric("📈 Avg Drift", "N/A")
        
        # Visualization controls
        st.subheader("📊 Concept Evolution Visualizations")
        
        viz_choice = st.selectbox(
            "Choose Visualization",
            ["📈 Dashboard", "🔥 Cluster Heatmap", "📊 Drift Timeline", "⚡ Velocity Chart", "🌐 Network Graph", "🥧 Persistence"],
            key="concept_viz_choice"
        )
        
        # Generate visualization
        try:
            from semantic_tensor_memory.visualization import visualize_concept_evolution
            
            chart_type_map = {
                "📈 Dashboard": "dashboard",
                "🔥 Cluster Heatmap": "heatmap", 
                "📊 Drift Timeline": "timeline",
                "⚡ Velocity Chart": "velocity",
                "🌐 Network Graph": "network",
                "🥧 Persistence": "persistence"
            }
            
            chart_type = chart_type_map[viz_choice]
            fig = visualize_concept_evolution(concept_evolution, chart_type)
            st.plotly_chart(fig, use_container_width=True)
            
            # Additional context based on visualization type
            if viz_choice == "🔥 Cluster Heatmap":
                st.subheader("🎯 Cluster Details")
                for cluster in concept_evolution.concept_clusters[:5]:  # Show top 5
                    with st.expander(f"Cluster {cluster.cluster_id}: {', '.join(cluster.theme_keywords[:3])}"):
                        col1, col2 = st.columns(2)
                        with col1:
                            st.write(f"**Sessions:** {len(cluster.session_indices)}")
                            st.write(f"**Coherence:** {cluster.coherence_score:.3f}")
                        with col2:
                            st.write(f"**Keywords:** {', '.join(cluster.theme_keywords)}")
                            st.write(f"**Sample:** {cluster.representative_text[:150]}...")

                        # Token alignment for two representative sessions in this cluster
                        with st.expander("🔎 Token Alignment (top exemplars)"):
                            if len(cluster.session_indices) >= 2:
                                a = cluster.session_indices[0]
                                b = cluster.session_indices[1]
                                st.caption(f"Aligning Session {a+1} and Session {b+1}")
                                if st.button(f"Show alignment for Cluster {cluster.cluster_id}", key=f"cluster_align_{cluster.cluster_id}"):
                                    try:
                                        token_alignment_heatmap(st.session_state.memory, a, b)
                                        st.caption("Close the Matplotlib window to continue.")
                                    except Exception as e:
                                        st.error(f"Alignment failed: {e}")
            
            elif viz_choice == "📊 Drift Timeline":
                if concept_evolution.drift_patterns:
                    st.subheader("📋 Drift Pattern Summary")
                    drift_df = pd.DataFrame([
                        {
                            "From": p.session_from + 1,
                            "To": p.session_to + 1,
                            "Drift": f"{p.drift_magnitude:.3f}",
                            "Direction": p.drift_direction,
                            "New Concepts": ", ".join(p.concept_shift_keywords[:2])
                        }
                        for p in concept_evolution.drift_patterns[:10]
                    ])
                    st.dataframe(drift_df, use_container_width=True)
            
            elif viz_choice == "⚡ Velocity Chart":
                if concept_evolution.concept_velocity:
                    max_velocity_idx = np.argmax(concept_evolution.concept_velocity)
                    st.info(f"🚀 **Peak velocity** at transition {max_velocity_idx + 1}: {concept_evolution.concept_velocity[max_velocity_idx]:.3f}")
            
            elif viz_choice == "🥧 Persistence":
                if concept_evolution.concept_persistence:
                    st.subheader("🏆 Top Persistent Concepts")
                    persistence_df = pd.DataFrame([
                        {"Concept": concept, "Persistence": f"{persistence:.1%}"}
                        for concept, persistence in sorted(
                            concept_evolution.concept_persistence.items(),
                            key=lambda x: x[1], reverse=True
                        )[:5]
                    ])
                    st.dataframe(persistence_df, use_container_width=True)
            
        except Exception as e:
            st.error(f"Visualization error: {str(e)}")
    
    else:
        # Show informational content when no analysis is run yet
        st.subheader("💡 About Enhanced Concept Analysis")
        
        col1, col2 = st.columns(2)
        
        with col1:
            st.markdown("""
            **🎯 Concept Clustering**
            - Groups sessions by semantic similarity
            - Uses existing S-BERT sequence embeddings  
            - Identifies coherent themes and topics
            - Shows which sessions belong together
            
            **📈 Temporal Drift Analysis**
            - Tracks concept evolution over time
            - Measures drift magnitude and direction
            - Identifies major conceptual shifts
            - Shows stability vs. change patterns
            """)
        
        with col2:
            st.markdown("""
            **⚡ Velocity & Network Analysis**
            - Measures rate of concept change
            - Maps relationships between clusters
            - Shows concept persistence over time
            - Provides comprehensive dashboards
            
            **🌟 Key Advantages**
            - Leverages existing S-BERT embeddings
            - No misleading PCA projections
            - Interpretable concept-focused views
            - Real semantic understanding
            """)
        
        st.info("🚀 **Ready to analyze?** Choose your settings above and click **'Analyze Concepts'** to begin!")


def render_explainability_dashboard():
    """Render the explainability dashboard with clear guidance and analysis explanations."""
    st.header("💡 Understanding Your Analysis Results")
    
    # Check if we have analysis results to explain
    dataset_info = st.session_state.get('dataset_info', {})
    has_performance_data = 'performance_metrics' in dataset_info
    has_concept_analysis = hasattr(st.session_state, 'concept_evolution')
    has_memory_data = len(st.session_state.get('memory', [])) > 0
    
    if not has_memory_data:
        st.info("📊 Upload data to see explanations and quality assessments.")
        return
    
    # Initialize explainability engine
    try:
        explainability_engine = ExplainabilityEngine()
        
        # Performance Quality Assessment
        st.subheader("🎯 Processing Quality Assessment")
        
        if has_performance_data:
            performance = dataset_info['performance_metrics']
            
            # Create quality explanation
            quality_explanation = explainability_engine.explain_processing_quality(
                success_rate=performance['success_rate'],
                memory_efficiency=performance['memory_efficiency'],
                processing_speed=performance['sessions_per_second'],
                estimated_quality=performance['estimated_quality']
            )
            
            # Display quality assessment
            col1, col2 = st.columns([2, 1])
            
            with col1:
                st.markdown("### 📊 What These Numbers Mean")
                st.markdown(f"**Quality Score: {performance['estimated_quality']:.1%}**")
                st.markdown(quality_explanation.what_it_means)
                
                st.markdown("### 🔍 Why These Results?")
                st.markdown(quality_explanation.why_these_results)
                
                if quality_explanation.what_to_do_next:
                    st.markdown("### 💡 What You Can Do")
                    for rec in quality_explanation.what_to_do_next:
                        st.markdown(f"- {rec}")
            
            with col2:
                # Visual quality indicator
                quality_score = performance['estimated_quality']
                if quality_score > 0.8:
                    st.success("🟢 **Excellent Quality**")
                    st.markdown("Your data processed beautifully!")
                elif quality_score > 0.6:
                    st.warning("🟡 **Good Quality**")
                    st.markdown("Solid results with room for improvement.")
                else:
                    st.error("🔴 **Needs Attention**")
                    st.markdown("Several issues detected.")
                
                # Quick metrics
                st.metric("Success Rate", f"{performance['success_rate']:.1%}")
                st.metric("Memory Efficiency", f"{performance['memory_efficiency']:.1f}")
                st.metric("Processing Speed", f"{performance['sessions_per_second']:.1f}/s")
        
        else:
            st.info("🔄 Process data to see quality assessment")
        
        st.markdown("---")
        
        # Data Complexity Analysis
        st.subheader("📊 Dataset Complexity Analysis")
        
        if has_performance_data:
            complexity_score = dataset_info.get('complexity_score', 0)
            processing_strategy = dataset_info.get('processing_strategy', 'full_processing')
            
            complexity_explanation = explainability_engine.explain_complexity_score(
                complexity_score, processing_strategy
            )
            
            col1, col2, col3 = st.columns(3)
            
            with col1:
                st.metric("Complexity Score", f"{complexity_score:.2f}/1.0")
                if complexity_score > 0.7:
                    st.markdown("🔴 **High Complexity**")
                    st.markdown("Large, diverse dataset")
                elif complexity_score > 0.4:
                    st.markdown("🟡 **Medium Complexity**") 
                    st.markdown("Moderate size and diversity")
                else:
                    st.markdown("🟢 **Low Complexity**")
                    st.markdown("Small, focused dataset")
            
            with col2:
                st.markdown("**Processing Strategy**")
                strategy_display = processing_strategy.replace('_', ' ').title()
                st.markdown(f"🎯 {strategy_display}")
                
                if processing_strategy == "progressive_sampling":
                    st.markdown("Applied intelligent sampling")
                elif processing_strategy == "smart_batching":
                    st.markdown("Used optimized batching")
                else:
                    st.markdown("Full processing applied")
            
            with col3:
                st.markdown("**Recommendation**")
                st.markdown(complexity_explanation.what_it_means)
        
        st.markdown("---")
        
        # Analysis Results Explanation
        st.subheader("🧠 Analysis Results Explainer")
        
        # Concept Analysis Explanation
        if has_concept_analysis:
            concept_evolution = st.session_state.concept_evolution
            
            st.markdown("### 🎯 Concept Analysis Results")
            
            # Explain cluster quality
            n_clusters = len(concept_evolution.concept_clusters)
            n_sessions = concept_evolution.total_sessions
            
            cluster_explanation = explainability_engine.explain_clustering_results(
                n_clusters=n_clusters,
                n_sessions=n_sessions,
                cluster_quality_score=0.7  # You could calculate this from silhouette scores
            )
            
            col1, col2 = st.columns(2)
            with col1:
                st.markdown("#### 📊 Clustering Quality")
                st.markdown(cluster_explanation.what_it_means)
                st.markdown(cluster_explanation.why_these_results)
            
            with col2:
                st.markdown("#### 💡 What This Means")
                for rec in cluster_explanation.what_to_do_next[:3]:
                    st.markdown(f"• {rec}")
            
            # Explain drift patterns
            if concept_evolution.drift_patterns:
                major_drifts = len([d for d in concept_evolution.drift_patterns if d.drift_magnitude > 0.5])
                
                st.markdown("### 📈 Concept Drift Analysis")
                col1, col2 = st.columns(2)
                
                with col1:
                    st.metric("Major Concept Shifts", major_drifts)
                    if major_drifts > 5:
                        st.markdown("🔄 **High Dynamism** - Your concepts evolve rapidly")
                    elif major_drifts > 2:
                        st.markdown("📊 **Moderate Evolution** - Steady concept development")
                    else:
                        st.markdown("📍 **Stable Concepts** - Consistent themes")
                
                with col2:
                    avg_drift = np.mean([p.drift_magnitude for p in concept_evolution.drift_patterns])
                    st.metric("Average Drift", f"{avg_drift:.3f}")
                    
                    if avg_drift > 0.5:
                        st.markdown("🌊 High conceptual fluidity")
                    elif avg_drift > 0.3:
                        st.markdown("🏃 Moderate concept evolution")
                    else:
                        st.markdown("🏠 Stable conceptual foundation")
        
        else:
            st.info("🧠 Run **Concept Analysis** to see detailed explanations of your semantic patterns")
        
        st.markdown("---")

        # Ragged tensors & masking explainer
        st.subheader("🧵 Ragged Tensors, Padding, and Masking")
        try:
            tokens_per_session = [t.shape[0] for t in st.session_state.memory]
            avg_tokens = np.mean(tokens_per_session) if tokens_per_session else 0
            max_tokens = np.max(tokens_per_session) if tokens_per_session else 0
            padded_ratio = 0.0
            if len(tokens_per_session) > 0 and max_tokens > 0:
                total_slots = len(tokens_per_session) * max_tokens
                total_real = sum(tokens_per_session)
                padded_ratio = 1 - (total_real / total_slots)
            col1, col2, col3 = st.columns(3)
            with col1:
                st.metric("Avg tokens/session", f"{avg_tokens:.0f}")
            with col2:
                st.metric("Max tokens", f"{max_tokens}")
            with col3:
                st.metric("Padding ratio", f"{padded_ratio:.1%}")
            st.caption("We use padding + masks to compute stable session means and token-level PCA without biasing distances.")
        except Exception:
            pass
        
        # Interactive Help Section
        st.subheader("❓ Frequently Asked Questions")
        
        with st.expander("🤔 **Why is my success rate low?**"):
            st.markdown("""
            **Common Reasons:**
            - **Noisy Data**: Text contains many non-readable characters or formatting
            - **Empty Sessions**: Some rows have no meaningful text content
            - **Encoding Issues**: File encoding problems (try UTF-8)
            - **Large File Size**: Memory constraints causing processing failures
            
            **Solutions:**
            - Clean your data before upload
            - Use intelligent sampling for large datasets
            - Check file encoding and format
            """)
        
        with st.expander("📊 **How do I improve clustering quality?**"):
            st.markdown("""
            **For Better Clusters:**
            - **More Data**: At least 20-50 sessions for meaningful clusters
            - **Consistent Topics**: Data should have some thematic coherence
            - **Sufficient Text**: Each session should have meaningful content
            - **Optimal Cluster Number**: Try different cluster numbers (3-15 typically work well)
            
            **Red Flags:**
            - Too many tiny clusters → Reduce cluster count
            - One giant cluster → Increase cluster count or check data diversity
            """)
        
        with st.expander("🧠 **What does high concept drift mean?**"):
            st.markdown("""
            **High Drift Indicates:**
            - **Learning Journey**: You're exploring new topics over time
            - **Project Evolution**: Your focus is shifting as you progress
            - **Conversation Dynamics**: AI conversations evolving in complexity
            
            **This is Often GOOD:**
            - Shows intellectual growth
            - Indicates active exploration
            - Demonstrates learning progression
            
            **Only Concerning If:**
            - You expected consistency but see chaos
            - The drift doesn't match your memory of the conversations
            """)
        
        with st.expander("⚡ **My processing is slow - what can I do?**"):
            st.markdown("""
            **Speed Optimization:**
            - **Use Sampling**: For datasets >1000 sessions, try intelligent sampling
            - **Smaller Batches**: Process in smaller chunks
            - **Close Other Apps**: Free up system memory
            - **Check File Size**: Very large files may need preprocessing
            
            **Memory Optimization:**
            - **Progressive Analysis**: Build complexity gradually
            - **Quality Over Quantity**: Sometimes less data gives better insights
            - **System Resources**: 16GB+ RAM recommended for large datasets
            """)
        
        # Performance Recommendations
        st.subheader("🚀 Performance Recommendations")
        
        if has_performance_data:
            performance = dataset_info['performance_metrics']
            
            col1, col2 = st.columns(2)
            
            with col1:
                st.markdown("### 🎯 For Your Next Upload")
                
                if performance['success_rate'] < 0.9:
                    st.markdown("- 🧹 **Clean your data** - Remove empty rows and formatting issues")
                
                if performance['memory_efficiency'] < 2.0:
                    st.markdown("- 📊 **Use sampling** - Try intelligent sampling for large datasets")
                
                if performance['sessions_per_second'] < 1.0:
                    st.markdown("- ⚡ **Optimize processing** - Close other applications to free memory")
                
                st.markdown("- 📈 **Gradual complexity** - Start with small datasets, build up")
            
            with col2:
                st.markdown("### 💡 Analysis Strategy")
                
                dataset_size = dataset_info.get('session_count', 0)
                
                if dataset_size > 500:
                    st.markdown("- 🎯 **Use progressive sampling** for initial exploration")
                    st.markdown("- 🔄 **Smart batching** for full analysis")
                elif dataset_size > 100:
                    st.markdown("- 📊 **Full processing** with quality monitoring")
                    st.markdown("- 🧠 **Focus on concept evolution** analysis")
                else:
                    st.markdown("- ✅ **Perfect size** for comprehensive analysis")
                    st.markdown("- 🌟 **Try all analysis methods** to compare")
    
    except Exception as e:
        st.error(f"Error initializing explainability engine: {str(e)}")
        st.info("💡 The explainability features require the analysis modules to be properly loaded.")


def main():
    """Main application with clean, intuitive interface."""
    # Clean up any rerun flags
    if st.session_state.get("csv_imported", False):
        st.session_state["csv_imported"] = False
    
    # Check if we have data
    has_data = len(st.session_state.get('memory', [])) > 0
    
    if not has_data:
        # Ensure sidebar is allowed to show expanded on fresh/no-data state
        st.session_state['sidebar_minimized_after_load'] = False
        # Show upload screen for new users
        render_upload_screen()
    else:
        # Show main app interface
        collapse_sidebar_once_after_load()
        render_simple_sidebar()
        
        # Main tabs (now with Enhanced Concept Analysis and Explainability)
        tab1, tab2, tab3, tab4, tab5, tab6, tab7 = st.tabs([
            "🏠 Overview", 
            "🌊 Evolution", 
            "🔍 Patterns", 
            "📐 Dimensionality",
            "🧠 Concepts",
            "💡 Explain",
            "🤖 AI Insights"
        ])
        
        with tab1:
            render_overview_dashboard()
        
        with tab2:
            render_semantic_evolution_tab()
        
        with tab3:
            render_pattern_analysis_tab()
        
        with tab4:
            render_dimensionality_tab()
        
        with tab5:
            render_enhanced_concept_analysis_tab()
        
        with tab6:
            render_explainability_dashboard()
        
        with tab7:
            st.header("🤖 AI-Powered Analysis")
            render_comprehensive_chat_analysis()
>>>>>>> d02b9430

from semantic_tensor_memory.app import main

if __name__ == "__main__":
    main()<|MERGE_RESOLUTION|>--- conflicted
+++ resolved
@@ -1,6 +1,4 @@
-<<<<<<< HEAD
 """Streamlit entry point for the Semantic Tensor Memory app."""
-=======
 """
 Universal Multimodal Semantic Tensor Memory Analysis Application
 
@@ -2298,7 +2296,6 @@
         with tab7:
             st.header("🤖 AI-Powered Analysis")
             render_comprehensive_chat_analysis()
->>>>>>> d02b9430
 
 from semantic_tensor_memory.app import main
 
