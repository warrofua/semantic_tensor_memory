"""
Universal Multimodal Semantic Tensor Memory - Core Architecture

This module defines the foundational interfaces and data structures for
universal multimodal semantic memory that works across text, vision, audio,
sensors, and any future modalities.  Saved sessions are always persisted with
CPU tensors and deserialized with an explicit map location so they remain
portable regardless of the device used for inference or storage.
"""

from abc import ABC, abstractmethod
<<<<<<< HEAD
from dataclasses import dataclass, field, replace
=======
from copy import deepcopy
from dataclasses import dataclass, field
>>>>>>> da76f9f3
from typing import Dict, List, Any, Optional, Union, Tuple
import torch
from enum import Enum
import time
from pathlib import Path

class Modality(Enum):
    """Supported modalities for universal semantic memory."""
    TEXT = "text"
    VISION = "vision" 
    AUDIO = "audio"
    THERMAL = "thermal"
    MOTION = "motion"
    PRESSURE = "pressure"
    # Extensible for future modalities

@dataclass
class EventDescriptor:
    """
    Universal event descriptor that works across all modalities.
    
    Examples:
    - Text: ["person", "enters", "room"] 
    - Vision: ["person_detected", "door_opened", "motion_started"]
    - Audio: ["speech_detected", "door_slam", "footsteps"]
    - Thermal: ["temperature_spike", "heat_source_detected"]
    """
    event_type: str              # "person_enters", "door_opens", "temperature_spike"
    confidence: float            # 0.0 - 1.0 confidence in event detection
    timestamp: float             # Unix timestamp with microsecond precision
    duration: Optional[float]    # Event duration in seconds (if applicable)
    location: Optional[str]      # Spatial context (room, coordinates, etc.)
    metadata: Dict[str, Any] = field(default_factory=dict)  # Modality-specific data

@dataclass 
class UniversalEmbedding:
    """
    Universal embedding that preserves STM's dual-resolution concept
    across all modalities.
    
    This is the core data structure that enables semantic tensor memory
    for any input modality while maintaining:
    - Event-level granularity (STM's core innovation)
    - Sequence-level semantic understanding
    - Cross-modal compatibility
    """
    event_embeddings: torch.Tensor       # [events, dim] - Granular analysis (STM core)
    sequence_embedding: torch.Tensor     # [dim] - Holistic semantic representation
    modality: Modality                   # Source modality
    events: List[EventDescriptor]        # Structured event data
    session_id: str                      # Unique session identifier
    timestamp: float                     # Session timestamp
    duration: float                      # Session duration in seconds
    
    # Modality-specific metadata
    sensor_metadata: Dict[str, Any] = field(default_factory=dict)
    processing_metadata: Dict[str, Any] = field(default_factory=dict)
    
    # Quality metrics
    event_coherence: Optional[float] = None      # Internal event consistency
    sequence_coherence: Optional[float] = None   # Overall semantic coherence
    extraction_confidence: Optional[float] = None  # Event extraction quality

class ModalityEmbedder(ABC):
    """
    Abstract interface for modality-specific embedding systems.
    
    Each modality (text, vision, audio, sensors) implements this interface
    to provide uniform embedding capabilities while preserving the 
    dual-resolution semantic tensor memory concept.
    """
    
    @property
    @abstractmethod
    def modality(self) -> Modality:
        """Return the modality this embedder handles."""
        pass
    
    @property
    @abstractmethod
    def embedding_dimension(self) -> int:
        """Return the embedding dimension for this modality."""
        pass
    
    @abstractmethod
    def extract_events(self, raw_data: Any, **kwargs) -> List[EventDescriptor]:
        """
        Extract structured events from raw sensor data.
        
        Args:
            raw_data: Modality-specific input (text, image, audio, sensor reading)
            **kwargs: Modality-specific parameters
            
        Returns:
            List of structured event descriptors
        """
        pass
    
    @abstractmethod
    def embed_events(self, events: List[EventDescriptor], **kwargs) -> UniversalEmbedding:
        """
        Create dual-resolution embeddings from event descriptors.
        
        Args:
            events: List of event descriptors from extract_events()
            **kwargs: Modality-specific embedding parameters
            
        Returns:
            UniversalEmbedding with both event-level and sequence-level representations
        """
        pass
    
    def process_raw_data(self, raw_data: Any, session_id: Optional[str] = None, **kwargs) -> UniversalEmbedding:
        """
        Complete pipeline: raw data → events → embeddings.
        
        This is the main entry point for processing any modality data.
        """
        if session_id is None:
            session_id = f"{self.modality.value}_{int(time.time() * 1000000)}"
        
        start_time = time.time()
        
        # Extract events from raw data
        events = self.extract_events(raw_data, **kwargs)
        
        # Create embeddings
        embedding = self.embed_events(events, **kwargs)
        
        # Update metadata
        processing_time = time.time() - start_time
        embedding.session_id = session_id
        embedding.timestamp = start_time
        embedding.duration = processing_time
        embedding.processing_metadata.update({
            'processing_time': processing_time,
            'num_events': len(events),
            'raw_data_type': type(raw_data).__name__
        })
        
        return embedding

class UniversalMemoryStore:
    """
    Universal memory store that handles multimodal semantic tensor memory.
    
    Manages storage, retrieval, and analysis of universal embeddings across
    all modalities while preserving STM's core tensor memory capabilities.
    """
    
<<<<<<< HEAD
    def __init__(self, storage_path: Optional[str] = None, storage_device: Union[str, torch.device] = "cpu"):
=======
    def __init__(self, storage_path: Optional[str] = None, *,
                 storage_map_location: Union[str, torch.device] = "cpu"):
>>>>>>> da76f9f3
        self.embeddings: List[UniversalEmbedding] = []
        self.modality_counts: Dict[Modality, int] = {}
        self.storage_path = Path(storage_path) if storage_path else Path("data/universal")
        self.storage_path.mkdir(parents=True, exist_ok=True)
<<<<<<< HEAD
        self.storage_device = torch.device(storage_device)

=======
        self.storage_map_location: Union[str, torch.device] = storage_map_location
    
>>>>>>> da76f9f3
    def add_session(self, embedding: UniversalEmbedding) -> int:
        """Add a universal embedding session to memory."""
        # Ensure tensors are detached and stored on the configured device
        event_embeddings = None
        if embedding.event_embeddings is not None:
            event_embeddings = (
                embedding.event_embeddings.detach().to(self.storage_device).clone()
            )

        sequence_embedding = None
        if embedding.sequence_embedding is not None:
            sequence_embedding = (
                embedding.sequence_embedding.detach().to(self.storage_device).clone()
            )

        sanitized_embedding = replace(
            embedding,
            event_embeddings=event_embeddings,
            sequence_embedding=sequence_embedding,
        )

        session_index = len(self.embeddings)
        self.embeddings.append(sanitized_embedding)

        # Update modality counts
        modality = sanitized_embedding.modality
        self.modality_counts[modality] = self.modality_counts.get(modality, 0) + 1

        # Save to storage
        self._save_session(sanitized_embedding, session_index)

        return session_index
    
    def get_sessions_by_modality(self, modality: Modality) -> List[Tuple[int, UniversalEmbedding]]:
        """Get all sessions for a specific modality."""
        return [(i, emb) for i, emb in enumerate(self.embeddings) 
                if emb.modality == modality]
    
    def get_event_tensors(self, modality: Optional[Modality] = None) -> List[torch.Tensor]:
        """Get event-level tensors (STM-compatible interface)."""
        if modality:
            return [emb.event_embeddings for emb in self.embeddings 
                    if emb.modality == modality]
        return [emb.event_embeddings for emb in self.embeddings]
    
    def get_sequence_tensors(self, modality: Optional[Modality] = None) -> torch.Tensor:
        """Get sequence-level tensors for semantic analysis."""
        if modality:
            sequences = [
                emb.sequence_embedding.to(self.storage_device)
                for emb in self.embeddings
                if emb.modality == modality and emb.sequence_embedding is not None
            ]
        else:
            sequences = [
                emb.sequence_embedding.to(self.storage_device)
                for emb in self.embeddings
                if emb.sequence_embedding is not None
            ]

        if not sequences:
            # Return an empty tensor with dynamic embedding dimension if known, else 0
            default_dim = 0
            for emb in self.embeddings:
                if emb.sequence_embedding is not None:
                    default_dim = emb.sequence_embedding.shape[-1]
                    break
            return torch.empty(0, default_dim, device=self.storage_device)

        # Ensure all tensors have the same dimension
        dim = sequences[0].shape[-1]
        sequences = [s.view(-1) if s.ndim == 1 else s.squeeze(0) for s in sequences]
        stacked = torch.stack(sequences).to(self.storage_device)
        if stacked.shape[-1] != dim:
            # As a safeguard, coerce to min common dim
            min_dim = min(s.shape[-1] for s in sequences)
            trimmed = [s[..., :min_dim] for s in sequences]
            return torch.stack(trimmed).to(self.storage_device)
        return stacked

    def analyze_cross_modal_drift(self, session_a: int, session_b: int) -> Dict[str, Any]:
        """
        Analyze semantic drift between sessions, potentially across modalities.
        
        This extends STM's drift analysis to work across different input modalities,
        enabling novel cross-modal semantic analysis.
        """
        emb_a = self.embeddings[session_a]
        emb_b = self.embeddings[session_b]
        
        # Sequence-level similarity (cross-modal compatible)
        seq_a = emb_a.sequence_embedding.to(self.storage_device)
        seq_b = emb_b.sequence_embedding.to(self.storage_device)
        sequence_similarity = torch.cosine_similarity(
            seq_a, seq_b, dim=0
        ).item()

        # Event-level analysis (if same modality)
        event_analysis = {}
        if emb_a.modality == emb_b.modality:
            events_a = emb_a.event_embeddings.to(self.storage_device)
            events_b = emb_b.event_embeddings.to(self.storage_device)
            event_similarity = torch.cosine_similarity(
                events_a.mean(0), events_b.mean(0), dim=0
            ).item()
            event_analysis = {
                'event_similarity': event_similarity,
                'event_count_change': len(emb_b.events) - len(emb_a.events),
                'same_modality': True
            }
        else:
            event_analysis = {
                'same_modality': False,
                'cross_modal_analysis': True
            }
        
        return {
            'sequence_similarity': sequence_similarity,
            'sequence_drift': 1 - sequence_similarity,
            'modality_a': emb_a.modality.value,
            'modality_b': emb_b.modality.value,
            'event_analysis': event_analysis,
            'timestamp_gap': abs(emb_b.timestamp - emb_a.timestamp),
            'coherence_comparison': {
                'a': emb_a.sequence_coherence,
                'b': emb_b.sequence_coherence
            }
        }
    
    def clear(self):
        """Clear all stored embeddings and reset counters."""
        self.embeddings.clear()
        self.modality_counts.clear()
    
    def _save_session(self, embedding: UniversalEmbedding, index: int):
        """Save session to persistent storage."""
        session_file = self.storage_path / f"session_{index:06d}_{embedding.modality.value}.pkl"
        embedding_to_save = deepcopy(embedding)
        if isinstance(embedding_to_save.event_embeddings, torch.Tensor):
            embedding_to_save.event_embeddings = (
                embedding_to_save.event_embeddings.detach().to("cpu")
            )
        if isinstance(embedding_to_save.sequence_embedding, torch.Tensor):
            embedding_to_save.sequence_embedding = (
                embedding_to_save.sequence_embedding.detach().to("cpu")
            )
        torch.save(embedding_to_save, session_file)

    def load_from_storage(self):
        """Load existing sessions from storage."""
        if not self.storage_path.exists():
            return

        session_files = sorted(self.storage_path.glob("session_*.pkl"))
        for session_file in session_files:
            try:
                embedding = torch.load(session_file, map_location=self.storage_map_location)
                self.embeddings.append(embedding)
                modality = embedding.modality
                self.modality_counts[modality] = self.modality_counts.get(modality, 0) + 1
            except Exception as e:
                print(f"Warning: Could not load {session_file}: {e}")

def create_universal_embedder(modality: str) -> ModalityEmbedder:
    """
    Factory function to create appropriate embedder for a modality.
    
    This enables easy extension to new modalities without changing core code.
    """
    modality_enum = Modality(modality.lower())
    
    if modality_enum == Modality.TEXT:
        from .text_embedder import TextEmbedder
        return TextEmbedder()
    elif modality_enum == Modality.VISION:
        from .vision_embedder import VisionEmbedder
        return VisionEmbedder()
    elif modality_enum == Modality.AUDIO:
        raise NotImplementedError(f"Audio modality not yet implemented - ready for development")
    else:
        raise NotImplementedError(f"Modality {modality} not yet implemented")

# Backward compatibility functions for existing STM code
def get_universal_memory_store() -> UniversalMemoryStore:
    """Get universal memory store instance."""
    return UniversalMemoryStore()

def embed_text(text: str) -> torch.Tensor:
    """STM-compatible text embedding function."""
    text_embedder = create_universal_embedder("text")
    universal_embedding = text_embedder.process_raw_data(text)
    return universal_embedding.event_embeddings <|MERGE_RESOLUTION|>--- conflicted
+++ resolved
@@ -9,12 +9,8 @@
 """
 
 from abc import ABC, abstractmethod
-<<<<<<< HEAD
 from dataclasses import dataclass, field, replace
-=======
 from copy import deepcopy
-from dataclasses import dataclass, field
->>>>>>> da76f9f3
 from typing import Dict, List, Any, Optional, Union, Tuple
 import torch
 from enum import Enum
@@ -165,23 +161,13 @@
     all modalities while preserving STM's core tensor memory capabilities.
     """
     
-<<<<<<< HEAD
     def __init__(self, storage_path: Optional[str] = None, storage_device: Union[str, torch.device] = "cpu"):
-=======
-    def __init__(self, storage_path: Optional[str] = None, *,
-                 storage_map_location: Union[str, torch.device] = "cpu"):
->>>>>>> da76f9f3
         self.embeddings: List[UniversalEmbedding] = []
         self.modality_counts: Dict[Modality, int] = {}
         self.storage_path = Path(storage_path) if storage_path else Path("data/universal")
         self.storage_path.mkdir(parents=True, exist_ok=True)
-<<<<<<< HEAD
         self.storage_device = torch.device(storage_device)
 
-=======
-        self.storage_map_location: Union[str, torch.device] = storage_map_location
-    
->>>>>>> da76f9f3
     def add_session(self, embedding: UniversalEmbedding) -> int:
         """Add a universal embedding session to memory."""
         # Ensure tensors are detached and stored on the configured device
